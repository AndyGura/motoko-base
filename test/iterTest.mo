import Iter "mo:base/Iter";
import List "mo:base/List";
import Nat "mo:base/Nat";
import Int "mo:base/Int";
import Debug "mo:base/Debug";

Debug.print("Iter");

{
  Debug.print("  range");

  let tests = [((0,-1), "", "0-1"), ((0,0), "0", "0"), ((0, 5), "012345", ""), ((5, 0), "", "543210")];
  for ((range, expected, revExpected) in tests.vals()) {
      var x = "";
      for (i in Iter.range(range)) {
          x := x # Nat.toText(i);
      };
      assert(x == expected);
      x := "";
      for (i in Iter.revRange(range)) {
          x := x # Int.toText(i);
      };
      assert(x == revExpected);
  };
};

{
<<<<<<< HEAD
  Debug.print("  apply");
=======
  Debug.print("  iterate");
>>>>>>> 841ff3e9

  let xs = [ "a", "b", "c", "d", "e", "f" ];

  var y = "";
  var z = 0;

  Iter.iterate<Text>(xs.vals(), func (x : Text, i : Nat) {
    y := y # x;
    z += i;
  });

  assert(y == "abcdef");
  assert(z == 15);
};

{
<<<<<<< HEAD
  Debug.print("  transform");
=======
  Debug.print("  map");
>>>>>>> 841ff3e9

  let isEven = func (x : Int) : Bool {
    x % 2 == 0;
  };

  let _actual = Iter.map<Nat, Bool>([ 1, 2, 3 ].vals(), isEven);
  let actual = [var true, false, true];
  Iter.iterate<Bool>(_actual, func (x, i) { actual[i] := x; });

  let expected = [false, true, false];

  for (i in actual.keys()) {
    assert(actual[i] == expected[i]);
  };
};

{
  Debug.print("  make");

  let x = 1;
  let y = Iter.make<Nat>(x);

  switch (y.next()) {
    case null { assert false; };
    case (?z) { assert (x == z); };
  };
};

{
  Debug.print("  fromArray");

  let expected = [1, 2, 3];
  let _actual = Iter.fromArray<Nat>(expected);
  let actual = [var 0, 0, 0];

  Iter.iterate<Nat>(_actual, func (x, i) { actual[i] := x; });

  for (i in actual.keys()) {
    assert(actual[i] == expected[i]);
  };
};

{
  Debug.print("  fromArrayMut");

  let expected = [var 1, 2, 3];
  let _actual = Iter.fromArrayMut<Nat>(expected);
  let actual = [var 0, 0, 0];

  Iter.iterate<Nat>(_actual, func (x, i) { actual[i] := x; });

  for (i in actual.keys()) {
    assert(actual[i] == expected[i]);
  };
};

{
  Debug.print("  fromList");

  let list : List.List<Nat> = ?(1, ?(2, ?(3, List.nil<Nat>())));
  let _actual = Iter.fromList<Nat>(list);
  let actual = [var 0, 0, 0];
  let expected = [1, 2, 3];

  Iter.iterate<Nat>(_actual, func (x, i) { actual[i] := x; });

  for (i in actual.keys()) {
    assert(actual[i] == expected[i]);
  };
};

{
  Debug.print("  toArray");

  let expected = [1, 2, 3];
  let actual = Iter.toArray<Nat>(expected.vals());

  assert (actual.size() == expected.size());

  for (i in actual.keys()) {
    assert(actual[i] == expected[i]);
  };
};

{
  Debug.print("  toArrayMut");

  let expected = [var 1, 2, 3];
  let actual = Iter.toArrayMut<Nat>(expected.vals());

  assert (actual.size() == expected.size());

  for (i in actual.keys()) {
    assert(actual[i] == expected[i]);
  };
};

{
  Debug.print("  toList");

  let expected : List.List<Nat> = ?(1, ?(2, ?(3, List.nil<Nat>())));
  let actual = Iter.toList<Nat>([1, 2, 3].vals());
  assert List.equal<Nat>(expected, actual, func (x1, x2) { x1 == x2 });
<<<<<<< HEAD
};

{
  Debug.print("  toListWithSize");

  let expected : {
    size : Nat;
    list : List.List<Nat>;
  } = {
    size = 3;
    list = ?(1, ?(2, ?(3, List.nil<Nat>())));
  };

  let actual = Iter.toListWithSize<Nat>([1, 2, 3].vals());

  assert (expected.size == actual.size);
  assert List.equal<Nat>(expected.list, actual.list, func (x1, x2) { x1 == x2 });
=======
>>>>>>> 841ff3e9
};<|MERGE_RESOLUTION|>--- conflicted
+++ resolved
@@ -25,11 +25,7 @@
 };
 
 {
-<<<<<<< HEAD
-  Debug.print("  apply");
-=======
   Debug.print("  iterate");
->>>>>>> 841ff3e9
 
   let xs = [ "a", "b", "c", "d", "e", "f" ];
 
@@ -46,11 +42,7 @@
 };
 
 {
-<<<<<<< HEAD
-  Debug.print("  transform");
-=======
   Debug.print("  map");
->>>>>>> 841ff3e9
 
   let isEven = func (x : Int) : Bool {
     x % 2 == 0;
@@ -154,24 +146,4 @@
   let expected : List.List<Nat> = ?(1, ?(2, ?(3, List.nil<Nat>())));
   let actual = Iter.toList<Nat>([1, 2, 3].vals());
   assert List.equal<Nat>(expected, actual, func (x1, x2) { x1 == x2 });
-<<<<<<< HEAD
-};
-
-{
-  Debug.print("  toListWithSize");
-
-  let expected : {
-    size : Nat;
-    list : List.List<Nat>;
-  } = {
-    size = 3;
-    list = ?(1, ?(2, ?(3, List.nil<Nat>())));
-  };
-
-  let actual = Iter.toListWithSize<Nat>([1, 2, 3].vals());
-
-  assert (expected.size == actual.size);
-  assert List.equal<Nat>(expected.list, actual.list, func (x1, x2) { x1 == x2 });
-=======
->>>>>>> 841ff3e9
 };