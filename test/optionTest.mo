import Option "mo:base/Option";
import Debug "mo:base/Debug";

Debug.print("Option");

{
  Debug.print("  apply");

  {
    Debug.print("    null function, null value");

    let actual = Option.apply<Int, Bool>(null, null);
    let expected : ?Bool = null;

    switch (actual, expected) {
      case (?actual_, ?expected_) {
        assert(false);
      };
      case (_, _) {
        assert(true);
      };
    };
  };

  {
    Debug.print("    null function, non-null value");

     let actual = Option.apply<Int, Bool>(?0, null);
    let expected : ?Bool = null;

     switch (actual, expected) {
      case (?actual_, ?expected_) {
        assert(false);
      };
      case (_, _) {
        assert(true);
      };
    };
  };

  {
    Debug.print("    non-null function, null value");

     let isEven = func (x : Int) : Bool {
      x % 2 == 0;
    };

    let actual = Option.apply<Int, Bool>(null, ?isEven);
    let expected : ?Bool = null;

    switch (actual, expected) {
      case (?actual_, ?expected_) {
        assert(false);
      };
      case (_, _) {
        assert(true);
      };
    };
  };

  {
    Debug.print("    non-null function, non-null value");

   let isEven = func (x : Int) : Bool {
      x % 2 == 0;
    };

    let actual = Option.apply<Int, Bool>(?0, ?isEven);
    let expected = ?true;

    switch (actual, expected) {
      case (?actual_, ?expected_) {
        assert(actual_ == expected_);
      };
      case (_, _) {
        assert(false);
      };
    };
  };

 };

{
  Debug.print("  bind");

  {
    Debug.print("    null value to null value");

    let safeInt = func (x : Int) : ?Int {
      if (x > 9007199254740991) {
        null;
      } else {
        ?x;
      }
    };

    let actual = Option.chain<Int, Int>(null, safeInt);
    let expected : ?Int = null;

    switch (actual, expected) {
      case (?actual_, ?expected_) {
        assert(false);
      };
      case (_, _) {
        assert(true);
      };
    };
  };

  {
    Debug.print("    non-null value to null value");

    let safeInt = func (x : Int) : ?Int {
      if (x > 9007199254740991) {
        null;
      } else {
        ?x;
      }
    };

    let actual = Option.chain<Int, Int>(?9007199254740992, safeInt);
    let expected : ?Int = null;

    switch (actual, expected) {
      case (?actual_, ?expected_) {
        assert(false);
      };
      case (_, _) {
        assert(true);
      };
    };
  };

  {
    Debug.print("    non-null value to non-null value");

    let safeInt = func (x : Int) : ?Int {
      if (x > 9007199254740991) {
        null;
      } else {
        ?x;
      }
    };

    let actual = Option.chain<Int, Int>(?0, safeInt);
    let expected = ?0;

    switch (actual, expected) {
      case (?actual_, ?expected_) {
        assert(actual_ == expected_);
      };
      case (_, _) {
        assert(false);
      };
    };
  };

};

{
  Debug.print("  flatten");

  {
    Debug.print("    null value");

    let actual = Option.flatten<Int>(?null);
    let expected : ?Int = null;

    switch (actual, expected) {
      case (?actual_, ?expected_) {
        assert(false);
      };
      case (_, _) {
        assert(true);
      };
    };
  };

  {
    Debug.print("    non-null value");
    let actual = Option.flatten<Int>(??0);
    let expected = ?0;

     switch (actual, expected) {
      case (?actual_, ?expected_) {
        assert(actual_ == expected_);
      };
      case (_, _) {
        assert(false);
      };
    };
  };

};

{
<<<<<<< HEAD
  Debug.print("  transform");
=======
  Debug.print("  map");
>>>>>>> 841ff3e9

  {
    Debug.print("    null value");

    let isEven = func (x : Int) : Bool {
      x % 2 == 0;
    };

    let actual = Option.map<Int, Bool>(isEven, null);
    let expected : ?Bool = null;

    switch (actual, expected) {
      case (?actual_, ?expected_) {
        assert(false);
      };
      case (_, _) {
        assert(true);
      };
    };
  };

  {
    Debug.print("    non-null value");

    let isEven = func (x : Int) : Bool {
      x % 2 == 0;
    };

    let actual = Option.map<Int, Bool>(isEven, ?0);
    let expected = ?true;

    switch (actual, expected) {
      case (?actual_, ?expected_) {
        assert(actual_ == expected_);
      };
      case (_, _) {
        assert(false);
      };
    };
  };

};

{
  Debug.print("  make");

  let actual = Option.make<Int>(0);
  let expected = ?0;

  switch (actual, expected) {
    case (?actual_, ?expected_) {
      assert(actual_ == expected_);
    };
    case (_, _) {
      assert(false);
    };
  };
};<|MERGE_RESOLUTION|>--- conflicted
+++ resolved
@@ -194,11 +194,7 @@
 };
 
 {
-<<<<<<< HEAD
-  Debug.print("  transform");
-=======
   Debug.print("  map");
->>>>>>> 841ff3e9
 
   {
     Debug.print("    null value");
