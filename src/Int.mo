--- conflicted
+++ resolved
@@ -45,27 +45,6 @@
     return if isNegative ("-" # text) else text;
   };
 
-<<<<<<< HEAD
-  /// Conversion.
-  public let fromWord8  : Word8  -> Int = Prim.word8ToInt;
-  /// Conversion.
-  public let fromWord16 : Word16 -> Int = Prim.word16ToInt;
-  /// Conversion.
-  public let fromWord32 : Word32 -> Int = Prim.word32ToInt;
-  /// Conversion.
-  public let fromWord64 : Word64 -> Int = Prim.word64ToInt;
-
-  /// Conversion. Traps on overflow/underflow.
-  public let toWord8    : Int -> Word8  = Prim.intToWord8;
-  /// Conversion. Traps on overflow/underflow.
-  public let toWord16   : Int -> Word16 = Prim.intToWord16;
-  /// Conversion. Traps on overflow/underflow.
-  public let toWord32   : Int -> Word32 = Prim.intToWord32;
-  /// Conversion. Traps on overflow/underflow.
-  public let toWord64   : Int -> Word64 = Prim.intToWord64;
-
-=======
->>>>>>> 841ff3e9
   /// Returns the minimum of `x` and `y`.
   public func min(x : Int, y : Int) : Int {
     if (x < y) x else y;
