--- conflicted
+++ resolved
@@ -104,13 +104,8 @@
     });
   };
 
-<<<<<<< HEAD
-  public func transform<A, B>(xs : [A], f : A -> B) : [B] {
-    Prim.Array_tabulate<B>(xs.size(), func (i : Nat) : B {
-=======
   public func map<A, B>(xs : [A], f : A -> B) : [B] {
     Prim.Array_tabulate<B>(xs.len(), func (i : Nat) : B {
->>>>>>> 841ff3e9
       f(xs[i]);
     });
   };
