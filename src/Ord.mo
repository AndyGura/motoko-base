/// Orderings

module {

/// A type to represent an ordering.
public type Ordering = {
  #lt;
  #eq;
  #gt;
};

/// Check if an ordering is less than.
public func isLT(ordering : Ordering) : Bool {
  switch ordering {
    case (#lt) true;
    case _ false;
  };
};

/// Check if an ordering is equal.
<<<<<<< HEAD
public func isEq(ordering : Ordering) : Bool {
=======
public func isEQ(ordering : Ordering) : Bool {
>>>>>>> f4b0c8c2
  switch ordering {
    case (#eq) true;
    case _ false;
  };
};

/// Check if an ordering is greater than.
public func isGT(ordering : Ordering) : Bool {
  switch ordering {
    case (#gt) true;
    case _ false;
  };
};

};<|MERGE_RESOLUTION|>--- conflicted
+++ resolved
@@ -18,11 +18,7 @@
 };
 
 /// Check if an ordering is equal.
-<<<<<<< HEAD
-public func isEq(ordering : Ordering) : Bool {
-=======
 public func isEQ(ordering : Ordering) : Bool {
->>>>>>> f4b0c8c2
   switch ordering {
     case (#eq) true;
     case _ false;
