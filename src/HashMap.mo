/// Mutable hash map (aka Hashtable)
///
/// This module defines an imperative hash map (hash table), with a general key and value type.
///
/// It has a minimal object-oriented interface: get, set, swap, delete, count and entries.
///
/// The class is parameterized by the key's equality and hash functions,
/// and an initial capacity.  However, as with `Buf`, no array allocation
/// happens until the first `set` (or `swap`).
///
/// Internally, table growth policy is very simple, for now:
///   Double an initial capacity when the expected
///   bucket list beyond a certain constant.

import Prim "mo:prim";
import P "Prelude";
import A "Array";
import Hash "Hash";
import Iter "Iter";
import AssocList "AssocList";

module {


// key-val list type
type KVs<K,V> = AssocList.AssocList<K,V>;

/// An imperative HashMap with a minimal object-oriented interface.
/// Maps keys of type `K` to values of type `V`.
public class HashMap<K,V> (
  initCapacity: Nat,
  keyEq: (K,K) -> Bool,
  keyHash: K -> Hash.Hash) {

  var table : [var KVs<K,V>] = [var];
  var _count : Nat = 0;

  /// Returns the number of entries in this HashMap.
  public func size() : Nat = _count;

  /// Deletes the entry with the key `k`. Doesn't do anything if the key doesn't
  /// exist.
  public func delete(k : K) = ignore remove(k);

  /// Removes the entry with the key `k` and returns the associated value if it
  /// existed or `null` otherwise.
  public func remove(k : K) : ?V {
    let h = Prim.word32ToNat(keyHash(k));
    let m = table.size();
    let pos = h % m;
    if (m > 0) {
      let (kvs2, ov) = AssocList.replace<K, V>(table[pos], k, keyEq, null);
      table[pos] := kvs2;
      switch(ov){
      case null { };
      case _ { _count -= 1; }
      };
      ov
    } else {
      null
    };
  };

  /// Gets the entry with the key `k` and returns its associated value if it
  /// existed or `null` otherwise.
  public func get(k:K) : ?V {
    let h = Prim.word32ToNat(keyHash(k));
    let m = table.size();
    let v = if (m > 0) {
      AssocList.find<K,V>(table[h % m], k, keyEq)
    } else {
      null
    };
  };

  /// Insert the value `v` at key `k`. Overwrites an existing entry with key `k`
  public func put(k : K, v : V) = ignore replace(k, v);

  /// Insert the value `v` at key `k` and returns the previous value stored at
  /// `k` or null if it didn't exist.
  public func replace(k:K, v:V) : ?V {
    if (_count >= table.size()) {
      let size =
        if (_count == 0)
          if (initCapacity > 0)
            initCapacity
          else
            1
        else
          table.size() * 2;
      let table2 = A.init<KVs<K,V>>(size, null);
      for (i in table.keys()) {
        var kvs = table[i];
        label moveKeyVals : ()
        loop {
          switch kvs {
          case null { break moveKeyVals };
          case (?((k, v), kvsTail)) {
                 let h = Prim.word32ToNat(keyHash(k));
                 let pos2 = h % table2.size();
                 table2[pos2] := ?((k,v), table2[pos2]);
                 kvs := kvsTail;
               };
          }
        };
      };
      table := table2;
    };
    let h = Prim.word32ToNat(keyHash(k));
    let pos = h % table.size();
    let (kvs2, ov) = AssocList.replace<K,V>(table[pos], k, keyEq, ?v);
    table[pos] := kvs2;
    switch(ov){
    case null { _count += 1 };
    case _ {}
    };
    ov
  };

  /// Returns an [`Iter`](Iter.html#type.Iter) over the key value pairs in this
  /// HashMap. Does _not_ modify the HashMap.
  public func entries() : Iter.Iter<(K,V)> {
    if (table.size() == 0) {
      object { public func next() : ?(K,V) { null } }
    }
    else {
      object {
        var kvs = table[0];
        var nextTablePos = 1;
        public func next () : ?(K,V) {
          switch kvs {
          case (?(kv, kvs2)) {
                 kvs := kvs2;
                 ?kv
               };
          case null {
                 if (nextTablePos < table.size()) {
                   kvs := table[nextTablePos];
                   nextTablePos += 1;
                   next()
                 } else {
                   null
                 }
               }
          }
        };
      }
    }
  };
};

/// clone cannot be an efficient object method,
/// ...but is still useful in tests, and beyond.
public func clone<K,V>
  (h:HashMap<K,V>,
   keyEq: (K,K) -> Bool,
   keyHash: K -> Hash.Hash) : HashMap<K,V> {
<<<<<<< HEAD
  let h2 = HashMap<K,V>(h.count(), keyEq, keyHash);
  for ((k,v) in h.iter()) {
    h2.set(k,v);
=======
  let h2 = HashMap<K,V>(h.size(), keyEq, keyHash);
  for ((k,v) in h.entries()) {
    h2.put(k,v);
>>>>>>> 66795f2f
  };
  h2
};

/// Clone from any iterator of key-value pairs
public func fromIter<K, V>(iter:Iter.Iter<(K, V)>,
                           initCapacity: Nat,
                           keyEq: (K,K) -> Bool,
                           keyHash: K -> Hash.Hash) : HashMap<K,V> {
  let h = HashMap<K,V>(initCapacity, keyEq, keyHash);
  for ((k,v) in iter) {
<<<<<<< HEAD
    h.set(k,v);
=======
    h.put(k,v);
>>>>>>> 66795f2f
  };
  h
};

public func map<K, V1, V2>
  (h:HashMap<K,V1>,
   keyEq: (K,K) -> Bool,
   keyHash: K -> Hash.Hash,
   mapFn: (K, V1) -> V2,
  ) : HashMap<K,V2> {
  let h2 = HashMap<K,V2>(h.size(), keyEq, keyHash);
  for ((k, v1) in h.entries()) {
    let v2 = mapFn(k, v1);
<<<<<<< HEAD
    h2.set(k,v2);
=======
    h2.put(k,v2);
>>>>>>> 66795f2f
  };
  h2
};

public func mapFilter<K, V1, V2>
  (h:HashMap<K,V1>,
   keyEq: (K,K) -> Bool,
   keyHash: K -> Hash.Hash,
   mapFn: (K, V1) -> ?V2,
  ) : HashMap<K,V2> {
  let h2 = HashMap<K,V2>(h.size(), keyEq, keyHash);
  for ((k, v1) in h.entries()) {
    switch (mapFn(k, v1)) {
      case null { };
      case (?v2) {
<<<<<<< HEAD
        h2.set(k,v2);
      };
=======
             h2.put(k,v2);
           };
>>>>>>> 66795f2f
    }
  };
  h2
};

}<|MERGE_RESOLUTION|>--- conflicted
+++ resolved
@@ -155,15 +155,9 @@
   (h:HashMap<K,V>,
    keyEq: (K,K) -> Bool,
    keyHash: K -> Hash.Hash) : HashMap<K,V> {
-<<<<<<< HEAD
-  let h2 = HashMap<K,V>(h.count(), keyEq, keyHash);
-  for ((k,v) in h.iter()) {
-    h2.set(k,v);
-=======
   let h2 = HashMap<K,V>(h.size(), keyEq, keyHash);
   for ((k,v) in h.entries()) {
     h2.put(k,v);
->>>>>>> 66795f2f
   };
   h2
 };
@@ -175,11 +169,7 @@
                            keyHash: K -> Hash.Hash) : HashMap<K,V> {
   let h = HashMap<K,V>(initCapacity, keyEq, keyHash);
   for ((k,v) in iter) {
-<<<<<<< HEAD
-    h.set(k,v);
-=======
     h.put(k,v);
->>>>>>> 66795f2f
   };
   h
 };
@@ -193,11 +183,7 @@
   let h2 = HashMap<K,V2>(h.size(), keyEq, keyHash);
   for ((k, v1) in h.entries()) {
     let v2 = mapFn(k, v1);
-<<<<<<< HEAD
-    h2.set(k,v2);
-=======
     h2.put(k,v2);
->>>>>>> 66795f2f
   };
   h2
 };
@@ -213,13 +199,8 @@
     switch (mapFn(k, v1)) {
       case null { };
       case (?v2) {
-<<<<<<< HEAD
-        h2.set(k,v2);
+        h2.put(k,v2);
       };
-=======
-             h2.put(k,v2);
-           };
->>>>>>> 66795f2f
     }
   };
   h2
